# Copyright Hybrid Logic Ltd.  See LICENSE file for details.
# -*- test-case-name: flocker.node.test.test_script -*-

"""
The command-line ``flocker-changestate`` tool.
"""

from twisted.python.usage import Options, UsageError
from twisted.internet.defer import succeed

from yaml import safe_load
from yaml.error import YAMLError

from zope.interface import implementer

from ..common.script import (
    flocker_standard_options, FlockerScriptRunner, ICommandLineScript)
from ..node import ConfigurationError, model_from_configuration
from ._deploy import Deployer

__all__ = [
    "ChangeStateOptions",
    "ChangeStateScript",
    "flocker_changestate_main",
]


@flocker_standard_options
class ChangeStateOptions(Options):
    """
    Command line options for ``flocker-changestate`` management tool.
    """

    longdesc = """\
    flocker-changestate is called by flocker-deploy to set the configuration of
    a node.

    * deployment_configuration: The YAML string describing the desired
        deployment configuration.

    * application_configuration: The YAML string describing the desired
        application configuration.

    * hostname: The hostname of this node. Used by the node to identify which
        applications from deployment_configuration should be running.
    """
    synopsis = ("Usage: flocker-changestate [OPTIONS] "
                "<deployment configuration> <application configuration> "
                "<hostname>")

<<<<<<< HEAD
    def parseArgs(self, deployment_config, application_config):
=======
    def parseArgs(self, deployment_config, app_config, hostname):
>>>>>>> db56d9bb
        """
        Parse `deployment_config` and `application_config` strings as YAML, and
        into a :class:`Deployment` instance. Assign the resulting instance
        to this `Options` dictionary.

        :param bytes deployment_config: The YAML string describing the desired
            deployment configuration.
        :param bytes application_config: The YAML string describing the desired
            application configuration.
<<<<<<< HEAD

        :raises UsageError: If the configuration files cannot be parsed as YAML
            and into a :class:`Deployment` instance.
=======
        :param bytes hostname: The ascii encoded hostname of this node.
>>>>>>> db56d9bb
        """
        try:
            deployment_config = safe_load(deployment_config)
        except YAMLError as e:
            raise UsageError(
                "Deployment config could not be parsed as YAML:\n\n" + str(e)
            )
        try:
            application_config = safe_load(application_config)
        except YAMLError as e:
            raise UsageError(
                "Application config could not be parsed as YAML:\n\n" + str(e)
            )
        try:
            self['hostname'] = hostname.decode('ascii')
        except UnicodeDecodeError:
            raise UsageError(
                "Non-ASCII hostname: {hostname}".format(hostname=hostname)
            )

        try:
            self['deployment'] = model_from_configuration(
                application_configuration=application_config,
                deployment_configuration=deployment_config)
        except ConfigurationError as e:
            raise UsageError(
                'Configuration Error: {error}'
                .format(error=str(e))
            )


@implementer(ICommandLineScript)
class ChangeStateScript(object):
    """
    A command to get a node into a desired state by pushing volumes, starting
    and stopping applications, opening up application ports and setting up
    routes to other nodes.

    :ivar Deployer _deployer: A :class:`Deployer` instance used to change the
        state of the current node.
    """
    _deployer = Deployer()

    def main(self, reactor, options):
        """
        See :py:meth:`ICommandLineScript.main` for parameter documentation.
        """
        return succeed(None)


def flocker_changestate_main():
    return FlockerScriptRunner(
        script=ChangeStateScript(),
        options=ChangeStateOptions()
    ).main()<|MERGE_RESOLUTION|>--- conflicted
+++ resolved
@@ -48,11 +48,8 @@
                 "<deployment configuration> <application configuration> "
                 "<hostname>")
 
-<<<<<<< HEAD
-    def parseArgs(self, deployment_config, application_config):
-=======
-    def parseArgs(self, deployment_config, app_config, hostname):
->>>>>>> db56d9bb
+
+    def parseArgs(self, deployment_config, application_config, hostname):
         """
         Parse `deployment_config` and `application_config` strings as YAML, and
         into a :class:`Deployment` instance. Assign the resulting instance
@@ -62,13 +59,10 @@
             deployment configuration.
         :param bytes application_config: The YAML string describing the desired
             application configuration.
-<<<<<<< HEAD
+        :param bytes hostname: The ascii encoded hostname of this node.
 
         :raises UsageError: If the configuration files cannot be parsed as YAML
             and into a :class:`Deployment` instance.
-=======
-        :param bytes hostname: The ascii encoded hostname of this node.
->>>>>>> db56d9bb
         """
         try:
             deployment_config = safe_load(deployment_config)
