--- conflicted
+++ resolved
@@ -92,7 +92,8 @@
     u"flocker:node:agents:blockdevice:aws:volume_status_change_wait",
     [VOLUME_ID, STATUS, TARGET_STATUS, WAIT_TIME],
     u"Waiting for a volume to reach target status.",)
-<<<<<<< HEAD
+
+BOTO_LOG_HEADER = u'flocker:node:agents:blockdevice:aws:boto_logs'
 # End: Helper datastructures used by AWS storage driver.
 
 # Begin: Helper datastructures used by OpenStack storage drivers
@@ -148,9 +149,4 @@
     u"An IBlockDeviceAPI operation is executing using OpenStack"
     u"storage driver.")
 
-# End: Helper datastructures used by OpenStack storage driver.
-=======
-
-BOTO_LOG_HEADER = u'flocker:node:agents:blockdevice:aws:boto_logs'
-# End: Helper datastructures used by AWS storage driver.
->>>>>>> 19c27057
+# End: Helper datastructures used by OpenStack storage driver.