--- conflicted
+++ resolved
@@ -64,22 +64,18 @@
         run(b"--config", path.path)
         self.assertTrue(json.loads(path.getContent()))
 
-    @skip_on_broken_permissions
-<<<<<<< HEAD
-    @run_as_user
-=======
-    @run_as_nonprivileged_user('nobody')
->>>>>>> 889ba7ce
-    def test_no_permission(self):
-        """If the config file is not writeable a meaningful response is
-        written.
-        """
-        path = FilePath(self.mktemp())
-        path.makedirs()
-        path.chmod(0)
-        self.addCleanup(path.chmod, 0o777)
-        config = path.child(b"out.json")
-        result = run_expecting_error(b"--config", config.path)
-        self.assertEqual(result,
-                         b"Writing config file %s failed: Permission denied\n"
-                         % (config.path,))+@skip_on_broken_permissions
+@run_as_nonprivileged_user
+def test_no_permission(self):
+    """If the config file is not writeable a meaningful response is
+    written.
+    """
+    path = FilePath(self.mktemp())
+    path.makedirs()
+    path.chmod(0)
+    self.addCleanup(path.chmod, 0o777)
+    config = path.child(b"out.json")
+    result = run_expecting_error(b"--config", config.path)
+    self.assertEqual(result,
+                     b"Writing config file %s failed: Permission denied\n"
+                     % (config.path,))