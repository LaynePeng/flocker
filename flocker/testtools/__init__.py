--- conflicted
+++ resolved
@@ -786,20 +786,16 @@
         """
         self.calls.append((command, kwargs))
         command.makeArguments(kwargs, AMP())
-<<<<<<< HEAD
         # if an eliot_context is present, disregard it, because we cannot
         # reliably determine this in advance in order to include it in the
         # response register
         if 'eliot_context' in kwargs:
             kwargs.pop('eliot_context')
         return succeed(self._responses[self._makeKey(command, kwargs)])
-=======
-        return succeed(self._responses[self._makeKey(command, kwargs)])
 
 
 class CustomException(Exception):
     """
     An exception that will never be raised by real code, useful for
     testing.
-    """
->>>>>>> 60310739
+    """