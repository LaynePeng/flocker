--- conflicted
+++ resolved
@@ -71,11 +71,8 @@
 sysadmin
 terabytes
 timestamp
-<<<<<<< HEAD
 ubuntu
-=======
 Ubuntu
->>>>>>> fbb4cf97
 username
 versioning
 virtualization
