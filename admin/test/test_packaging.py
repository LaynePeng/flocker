--- conflicted
+++ resolved
@@ -873,8 +873,7 @@
         for f in output_dir.children():
             assert_rpm_lint(self, f)
 
-<<<<<<< HEAD
-    @require_docker_access
+    @if_docker_configured
     @require_rpm
     def test_functional_centos_7(self):
         """
@@ -909,10 +908,7 @@
         for f in output_dir.children():
             assert_rpm_lint(self, f)
 
-    @require_docker_access
-=======
     @if_docker_configured
->>>>>>> ff5da84d
     @require_dpkg
     def test_functional_ubuntu_1404(self):
         """
