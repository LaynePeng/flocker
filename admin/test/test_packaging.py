--- conflicted
+++ resolved
@@ -996,8 +996,11 @@
                         # Ubuntu firewall configuration
                         package_files.child('flocker-control-api.ufw'):
                             FilePath("/etc/ufw/applications.d/")
-<<<<<<< HEAD
-                            .child("flocker-control"),
+                            .child("flocker-control-api"),
+                        package_files.child('flocker-control-agent.ufw'):
+                            FilePath("/etc/ufw/applications.d/")
+                            .child("flocker-control-agent"),
+                        # Systemd configuration
                         package_files.child('flocker-control.service'):
                             systemd_dir.child("flocker-control.service"),
                         package_files.child('flocker-control-api.socket'):
@@ -1006,12 +1009,6 @@
                             systemd_dir.child("flocker-control-agent.socket"),
                         package_files.child('flocker-zfs-agent.service'):
                             systemd_dir.child("flocker-zfs-agent.service"),
-=======
-                            .child("flocker-control-api"),
-                        package_files.child('flocker-control-agent.ufw'):
-                            FilePath("/etc/ufw/applications.d/")
-                            .child("flocker-control-agent"),
->>>>>>> 7ee02d71
                     },
                     name='clusterhq-flocker-node',
                     prefix=expected_prefix,
