--- conflicted
+++ resolved
@@ -63,14 +63,7 @@
     return run(reactor, ['ssh-keygen', '-R', hostname])
 
 
-<<<<<<< HEAD
 def run_client_tests(reactor, node, trial_args):
-=======
-def run_tests(reactor,
-              nodes, control_node, agent_nodes,
-              volume_backend,
-              trial_args):
->>>>>>> 753b8c04
     """
     Run the client acceptance tests.
 
@@ -100,7 +93,8 @@
             )
 
 
-def run_cluster_tests(reactor, nodes, control_node, agent_nodes, trial_args):
+def run_cluster_tests(
+        reactor, nodes, control_node, agent_nodes, volume_backend, trial_args):
     """
     Run the cluster acceptance tests.
 
@@ -546,13 +540,12 @@
     yield perform(dispatcher, runner.provision(nodes))
     yield perform(
         dispatcher,
-        sequence([
-            configure_cluster(control_node=nodes[0], agent_nodes=nodes)
-            ]))
+        configure_cluster(control_node=nodes[0], agent_nodes=nodes))
     result = yield run_cluster_tests(
         reactor=reactor,
         nodes=nodes,
         control_node=nodes[0], agent_nodes=nodes,
+        volume_backend=VolumeBackend.zfs,
         trial_args=trial_args)
     returnValue(result)
 
@@ -583,21 +576,8 @@
     runner = options.runner
 
     try:
-<<<<<<< HEAD
         result = yield test_type_runner[options['type']](
             reactor, runner, options['trial-args'])
-=======
-        nodes = yield runner.start_nodes(reactor)
-        yield perform(
-            make_dispatcher(reactor),
-            configure_cluster(control_node=nodes[0], agent_nodes=nodes))
-        result = yield run_tests(
-            reactor=reactor,
-            nodes=nodes,
-            control_node=nodes[0], agent_nodes=nodes,
-            volume_backend=VolumeBackend.zfs,
-            trial_args=options['trial-args'])
->>>>>>> 753b8c04
     except:
         result = 1
         raise
