--- conflicted
+++ resolved
@@ -30,10 +30,7 @@
 from effect import parallel
 from effect.twisted import perform
 from flocker.provision._ssh._conch import make_dispatcher
-<<<<<<< HEAD
-=======
 from flocker.acceptance.testtools import VolumeBackend
->>>>>>> a6efd743
 
 from .runner import run
 
