# Copyright Hybrid Logic Ltd.  See LICENSE file for details.
"""
Run the acceptance tests.
"""

import sys
import os
import yaml
from tempfile import mkdtemp

from zope.interface import Interface, implementer
from characteristic import attributes
from eliot import add_destination
from twisted.internet.error import ProcessTerminated
from twisted.python.constants import Values, ValueConstant
from twisted.python.usage import Options, UsageError
from twisted.python.filepath import FilePath
from twisted.internet.defer import inlineCallbacks, returnValue, succeed

from admin.vagrant import vagrant_version
from flocker.common.version import make_rpm_version
from flocker.provision import PackageSource, Variants, CLOUD_PROVIDERS
import flocker
from flocker.provision._ssh import (
    run_remotely)
from flocker.provision._install import (
    task_client_installation_test,
    install_cli,
    task_pull_docker_images,
    configure_cluster,
)
from flocker.provision._libcloud import INode
from flocker.provision._ca import Certificates
from effect import parallel
from effect.twisted import perform
from flocker.provision._effect import sequence
from flocker.provision._ssh._conch import make_dispatcher
from flocker.acceptance.testtools import VolumeBackend

from .runner import run


def extend_environ(**kwargs):
    """
    Return a copy of ``os.environ`` with some additional environment variables
        added.

    :param **kwargs: The enviroment variables to add.
    :return dict: The new environment.
    """
    env = os.environ.copy()
    env.update(kwargs)
    return env


def remove_known_host(reactor, hostname):
    """
    Remove all keys belonging to hostname from a known_hosts file.

    :param reactor: Reactor to use.
    :param bytes hostname: Remove all keys belonging to this hostname from
        known_hosts.
    """
    return run(reactor, ['ssh-keygen', '-R', hostname])


<<<<<<< HEAD
def run_client_tests(reactor, node):
=======
def run_tests(reactor, nodes, control_node, agent_nodes, volume_backend,
              trial_args, certificates_path):
>>>>>>> d33aa2ac
    """
    Run the client acceptance tests.

    :param INode node: The node to run client acceptance tests against.

    :return int: The exit-code of trial.
    """
    def check_result(f):
        f.trap(ProcessTerminated)
        if f.value.exitCode is not None:
            return f.value.exitCode
        else:
            return f

    return perform(make_dispatcher(reactor), run_remotely(
        username=node.get_default_username(),
        address=node.address,
        commands=task_client_installation_test()
        )).addCallbacks(
            callback=lambda _: 0,
            errback=check_result,
            )


def run_cluster_tests(
        reactor, nodes, control_node, agent_nodes, volume_backend, trial_args):
    """
    Run the cluster acceptance tests.

    :param list nodes: The list of INode nodes to run the acceptance
        tests against.
    :param INode control_node: The control node to run API acceptance
        tests against.
    :param list agent_nodes: The list of INode nodes running flocker
        agent, to run API acceptance tests against.
    :param VolumeBackend volume_backend: The volume backend the nodes are
        configured with.
    :param list trial_args: Arguments to pass to trial. If not
        provided, defaults to ``['flocker.acceptance']``.
    :param FilePath certificates_path: Directory where certificates can be
        found; specifically the directory used by ``Certificates``.

    :return int: The exit-code of trial.
    """
    if not trial_args:
        trial_args = ['--rterrors', 'flocker.acceptance']

    def check_result(f):
        f.trap(ProcessTerminated)
        if f.value.exitCode is not None:
            return f.value.exitCode
        else:
            return f

    return run(
        reactor,
        ['trial'] + list(trial_args),
        env=extend_environ(
            FLOCKER_ACCEPTANCE_NODES=':'.join(node.address for node in nodes),
            FLOCKER_ACCEPTANCE_CONTROL_NODE=control_node.address,
            FLOCKER_ACCEPTANCE_AGENT_NODES=':'.join(
                node.address for node in agent_nodes),
            FLOCKER_ACCEPTANCE_API_CERTIFICATES_PATH=certificates_path.path,
            FLOCKER_ACCEPTANCE_VOLUME_BACKEND=volume_backend.name,
        )).addCallbacks(
            callback=lambda _: 0,
            errback=check_result,
            )


class INodeRunner(Interface):
    """
    Interface for starting and stopping nodes for acceptance testing.
    """

    def start_nodes(reactor):
        """
        Start nodes for running acceptance tests.

        :param reactor: Reactor to use.
        :return Deferred: Deferred which fires with a list of nodes to run
            tests against.
        """

    def stop_nodes(reactor):
        """
        Stop the nodes started by `start_nodes`.

        :param reactor: Reactor to use.
        :return Deferred: Deferred which fires when the nodes have been
            stopped.
        """


RUNNER_ATTRIBUTES = [
    'distribution', 'top_level', 'config', 'package_source', 'variants'
]


@implementer(INode)
@attributes(['address', 'distribution'], apply_immutable=True)
class VagrantNode(object):
    """
    Node run using VagrantRunner.
    """
    def get_default_username():
        """
        Return the default username on this node.
        """
        return 'vagrant'

    def provision(self, package_source, variants):
        """
        Provision the node.

        Vagrant node starts with a provisioned image, so this is
        a null operation.

        :param PackageSource package_source: The source from which to install
            flocker.
        :param set variants: The set of variant configurations to use when
            provisioning.
        """
        return succeed(None)


@implementer(INodeRunner)
@attributes(RUNNER_ATTRIBUTES, apply_immutable=True)
class VagrantRunner(object):
    """
    Start and stop vagrant nodes for acceptance testing.

    :cvar list NODE_ADDRESSES: List of address of vagrant nodes created.
    """
    # TODO: This should acquire the vagrant image automatically,
    # rather than assuming it is available.
    # https://clusterhq.atlassian.net/browse/FLOC-1163

    NODE_ADDRESSES = ["172.16.255.240", "172.16.255.241"]

    def __init__(self):
        self.vagrant_path = self.top_level.descendant([
            'admin', 'vagrant-acceptance-targets', self.distribution,
        ])
        if not self.vagrant_path.exists():
            raise UsageError("Distribution not found: %s."
                             % (self.distribution,))

        if self.variants:
            raise UsageError("Variants unsupported on vagrant.")

    def provision(self, nodes):
        """
        Provision Vagrant nodes for acceptance tests.

        Vagrant box is already provisioned, so this does nothing (by
        returning an empty sequence of Effects).

        :param nodes: The list of nodes to be provisioned.
        :return: an Effect to provision the cloud nodes.
        """
        return sequence([])

    @inlineCallbacks
    def start_nodes(self, reactor, node_count):
        # Vagrantfile only supports running 2 nodes
        if node_count != 2:
            raise NotImplementedError('Vagrant start_nodes must start 2 nodes')

        # Destroy the box to begin, so that we are guaranteed
        # a clean build.
        yield run(
            reactor,
            ['vagrant', 'destroy', '-f'],
            path=self.vagrant_path.path)

        if self.package_source.version:
            env = extend_environ(
                FLOCKER_BOX_VERSION=vagrant_version(
                    self.package_source.version))
        else:
            env = os.environ
        # Boot the VMs
        yield run(
            reactor,
            ['vagrant', 'up'],
            path=self.vagrant_path.path,
            env=env)

        for node in self.NODE_ADDRESSES:
            yield remove_known_host(reactor, node)
            yield perform(
                make_dispatcher(reactor),
                run_remotely(
                    username='root',
                    address=node,
                    commands=task_pull_docker_images()
                ),
            )
        returnValue([
            VagrantNode(address=address, distribution=self.distribution)
            for address in self.NODE_ADDRESSES
            ])

    def stop_nodes(self, reactor):
        return run(
            reactor,
            ['vagrant', 'destroy', '-f'],
            path=self.vagrant_path.path)


@attributes(RUNNER_ATTRIBUTES + [
    'provisioner'
], apply_immutable=True)
class LibcloudRunner(object):
    """
    Run the tests against rackspace nodes.
    """
    def __init__(self):
        self.nodes = []

        self.metadata = self.config.get('metadata', {})
        try:
            creator = self.metadata['creator']
        except KeyError:
            raise UsageError("Must specify creator metadata.")

        if not creator.isalnum():
            raise UsageError(
                "Creator must be alphanumeric. Found {!r}".format(creator)
            )
        self.creator = creator

    def provision(self, nodes):
        """
        Provision cloud nodes for acceptance tests.

        Returns an Effect to provision each node in parallel.

        :param nodes: The list of nodes to be provisioned.
        :return: an Effect to provision the cloud nodes.
        """
        return parallel([
            node.provision(
                package_source=self.package_source, variants=self.variants)
            for node in nodes
        ])

    @inlineCallbacks
    def start_nodes(self, reactor, node_count):
        """
        Start cloud nodes for acceptance tests.

        :return list: List of addresses of nodes to connect to, for acceptance
            tests.
        """
        metadata = {
            'purpose': 'acceptance-testing',
            'distribution': self.distribution,
        }
        metadata.update(self.metadata)

        for index in range(node_count):
            name = "acceptance-test-%s-%d" % (self.creator, index)
            try:
                print "Creating node %d: %s" % (index, name)
                node = self.provisioner.create_node(
                    name=name,
                    distribution=self.distribution,
                    metadata=metadata,
                )
            except:
                print "Error creating node %d: %s" % (index, name)
                print "It may have leaked into the cloud."
                raise

            yield remove_known_host(reactor, node.address)
            self.nodes.append(node)
            del node

        returnValue(self.nodes)

    def stop_nodes(self, reactor):
        """
        Deprovision the nodes provisioned by ``start_nodes``.
        """
        for node in self.nodes:
            try:
                print "Destroying %s" % (node.name,)
                node.destroy()
            except Exception as e:
                print "Failed to destroy %s: %s" % (node.name, e)


DISTRIBUTIONS = ('centos-7', 'fedora-20', 'ubuntu-14.04')
PROVIDERS = tuple(sorted(['vagrant'] + CLOUD_PROVIDERS.keys()))


class TestTypes(Values):
    """
    Type of test to run.

    :ivar CLIENT: Run client installation tests.
    :ivar CLUSTER: Run cluster acceptance tests.
    """
    CLIENT = ValueConstant("client")
    CLUSTER = ValueConstant("cluster")


class RunOptions(Options):
    description = "Run the acceptance tests."

    optParameters = [
        ['distribution', None, None,
         'The target distribution. '
         'One of {}.'.format(', '.join(DISTRIBUTIONS))],
        ['provider', None, 'vagrant',
         'The target provider to test against. '
         'One of {}.'.format(', '.join(PROVIDERS))],
        ['type', None, TestTypes.CLUSTER,
         'Whether to run client or cluster tests. One of client, cluster',
         TestTypes.lookupByValue],
        ['config-file', None, None,
         'Configuration for providers.'],
        ['branch', None, None, 'Branch to grab packages from'],
        ['flocker-version', None, flocker.__version__,
         'Version of flocker to install'],
        ['flocker-version', None, flocker.__version__,
         'Version of flocker to install'],
        ['build-server', None, 'http://build.clusterhq.com/',
         'Base URL of build server for package downloads'],
    ]

    optFlags = [
        ["keep", "k", "Keep VMs around, if the tests fail."],
    ]

    synopsis = ('Usage: run-acceptance-tests --distribution <distribution> '
                '[--provider <provider>] [--type <type>] [<test-cases>]')

    def __init__(self, top_level):
        """
        :param FilePath top_level: The top-level of the flocker repository.
        """
        Options.__init__(self)
        self.top_level = top_level
        self['variants'] = []

    def opt_variant(self, arg):
        """
        Specify a variant of the provisioning to run.

        Supported variants: distro-testing, docker-head, zfs-testing.
        """
        self['variants'].append(Variants.lookupByValue(arg))

    def parseArgs(self, *trial_args):
        self['trial-args'] = trial_args

    def postOptions(self):
        if self['distribution'] is None:
            raise UsageError("Distribution required.")

        if self['config-file'] is not None:
            config_file = FilePath(self['config-file'])
            self['config'] = yaml.safe_load(config_file.getContent())
        else:
            self['config'] = {}

        if self['flocker-version']:
            rpm_version = make_rpm_version(self['flocker-version'])
            os_version = "%s-%s" % (rpm_version.version, rpm_version.release)
            if os_version.endswith('.dirty'):
                os_version = os_version[:-len('.dirty')]
        else:
            os_version = None

        package_source = PackageSource(
            version=self['flocker-version'],
            os_version=os_version,
            branch=self['branch'],
            build_server=self['build-server'],
        )

        if self['provider'] not in PROVIDERS:
            raise UsageError(
                "Provider %r not supported. Available providers: %s"
                % (self['provider'], ', '.join(PROVIDERS)))

        if self['provider'] in CLOUD_PROVIDERS:
            # Configuration must include credentials etc for cloud providers.
            try:
                provider_config = self['config'][self['provider']]
            except KeyError:
                raise UsageError(
                    "Configuration file must include a "
                    "{!r} config stanza.".format(self['provider'])
                )

            provisioner = CLOUD_PROVIDERS[self['provider']](**provider_config)

            self.runner = LibcloudRunner(
                config=self['config'],
                top_level=self.top_level,
                distribution=self['distribution'],
                package_source=package_source,
                provisioner=provisioner,
                variants=self['variants'],
            )
        else:
            self.runner = VagrantRunner(
                config=self['config'],
                top_level=self.top_level,
                distribution=self['distribution'],
                package_source=package_source,
                variants=self['variants'],
            )

MESSAGE_FORMATS = {
    "flocker.provision.ssh:run":
        "[%(username)s@%(address)s]: Running %(command)s\n",
    "flocker.provision.ssh:run:output":
        "[%(username)s@%(address)s]: %(line)s\n",
    "admin.runner:run":
        "Running %(command)s\n",
    "admin.runner:run:output":
        "%(line)s\n",
}


def eliot_output(message):
    """
    Write pretty versions of eliot log messages to stdout.
    """
    message_type = message.get('message_type', message.get('action_type'))
    sys.stdout.write(MESSAGE_FORMATS.get(message_type, '') % message)
    sys.stdout.flush()


@inlineCallbacks
def do_client_acceptance_tests(reactor, runner, trial_args):
    """
    Run acceptance tests for client.

    :param reactor: Twisted reactor.
    :param runner: Cloud or Vagrant runner to start nodes.
    :param trial_args: arguments to pass to trial.
    :return int: exit code of Trial run.
    """
    nodes = yield runner.start_nodes(reactor, node_count=1)
    yield perform(
        make_dispatcher(reactor), install_cli(runner.package_source, nodes[0]))
    result = yield run_client_tests(reactor=reactor, node=nodes[0])
    returnValue(result)


@inlineCallbacks
def do_cluster_acceptance_tests(reactor, runner, trial_args):
    """
    Run acceptance tests for cluster.

    :param reactor: Twisted reactor.
    :param runner: Cloud or Vagrant runner to start nodes.
    :param trial_args: arguments to pass to trial.
    :return int: exit code of Trial run.
    """
    dispatcher = make_dispatcher(reactor)
    nodes = yield runner.start_nodes(reactor, node_count=2)
    yield perform(dispatcher, runner.provision(nodes))
    yield perform(
        dispatcher,
        configure_cluster(control_node=nodes[0], agent_nodes=nodes))
    result = yield run_cluster_tests(
        reactor=reactor,
        nodes=nodes,
        control_node=nodes[0], agent_nodes=nodes,
        volume_backend=VolumeBackend.zfs,
        trial_args=trial_args)
    returnValue(result)


test_type_runner = {
    TestTypes.CLIENT: do_client_acceptance_tests,
    TestTypes.CLUSTER: do_cluster_acceptance_tests,
}


@inlineCallbacks
def main(reactor, args, base_path, top_level):
    """
    :param reactor: Reactor to use.
    :param list args: The arguments passed to the script.
    :param FilePath base_path: The executable being run.
    :param FilePath top_level: The top-level of the flocker repository.
    """
    options = RunOptions(top_level=top_level)

    add_destination(eliot_output)
    try:
        options.parseOptions(args)
    except UsageError as e:
        sys.stderr.write("%s: %s\n" % (base_path.basename(), e))
        raise SystemExit(1)

    runner = options.runner

    try:
<<<<<<< HEAD
        result = yield test_type_runner[options['type']](
            reactor, runner, options['trial-args'])
=======
        nodes = yield runner.start_nodes(reactor)

        ca_directory = FilePath(mkdtemp())
        print("Generating certificates in: {}".format(ca_directory.path))
        certificates = Certificates.generate(ca_directory, nodes[0].address,
                                             len(nodes))

        yield perform(
            make_dispatcher(reactor),
            configure_cluster(control_node=nodes[0], agent_nodes=nodes,
                              certificates=certificates))
        result = yield run_tests(
            reactor=reactor,
            nodes=nodes,
            control_node=nodes[0], agent_nodes=nodes,
            volume_backend=VolumeBackend.zfs,
            trial_args=options['trial-args'],
            certificates_path=ca_directory)
>>>>>>> d33aa2ac
    except:
        result = 1
        raise
    finally:
        # Unless the tests failed, and the user asked to keep the nodes, we
        # delete them.
        if not (result != 0 and options['keep']):
            runner.stop_nodes(reactor)
        elif options['keep']:
            print "--keep specified, not destroying nodes."
    raise SystemExit(result)<|MERGE_RESOLUTION|>--- conflicted
+++ resolved
@@ -64,12 +64,7 @@
     return run(reactor, ['ssh-keygen', '-R', hostname])
 
 
-<<<<<<< HEAD
 def run_client_tests(reactor, node):
-=======
-def run_tests(reactor, nodes, control_node, agent_nodes, volume_backend,
-              trial_args, certificates_path):
->>>>>>> d33aa2ac
     """
     Run the client acceptance tests.
 
@@ -95,7 +90,8 @@
 
 
 def run_cluster_tests(
-        reactor, nodes, control_node, agent_nodes, volume_backend, trial_args):
+        reactor, nodes, control_node, agent_nodes, volume_backend, trial_args,
+        certificates_path):
     """
     Run the cluster acceptance tests.
 
@@ -538,16 +534,25 @@
     """
     dispatcher = make_dispatcher(reactor)
     nodes = yield runner.start_nodes(reactor, node_count=2)
+
+    ca_directory = FilePath(mkdtemp())
+    print("Generating certificates in: {}".format(ca_directory.path))
+    certificates = Certificates.generate(ca_directory, nodes[0].address,
+                                         len(nodes))
+
     yield perform(dispatcher, runner.provision(nodes))
     yield perform(
         dispatcher,
-        configure_cluster(control_node=nodes[0], agent_nodes=nodes))
-    result = yield run_cluster_tests(
+        configure_cluster(control_node=nodes[0], agent_nodes=nodes,
+                          certificates=certificates))
+    result = yield run_tests(
         reactor=reactor,
         nodes=nodes,
         control_node=nodes[0], agent_nodes=nodes,
         volume_backend=VolumeBackend.zfs,
-        trial_args=trial_args)
+        trial_args=options['trial-args'],
+        certificates_path=ca_directory)
+
     returnValue(result)
 
 
@@ -577,29 +582,8 @@
     runner = options.runner
 
     try:
-<<<<<<< HEAD
         result = yield test_type_runner[options['type']](
             reactor, runner, options['trial-args'])
-=======
-        nodes = yield runner.start_nodes(reactor)
-
-        ca_directory = FilePath(mkdtemp())
-        print("Generating certificates in: {}".format(ca_directory.path))
-        certificates = Certificates.generate(ca_directory, nodes[0].address,
-                                             len(nodes))
-
-        yield perform(
-            make_dispatcher(reactor),
-            configure_cluster(control_node=nodes[0], agent_nodes=nodes,
-                              certificates=certificates))
-        result = yield run_tests(
-            reactor=reactor,
-            nodes=nodes,
-            control_node=nodes[0], agent_nodes=nodes,
-            volume_backend=VolumeBackend.zfs,
-            trial_args=options['trial-args'],
-            certificates_path=ca_directory)
->>>>>>> d33aa2ac
     except:
         result = 1
         raise
